name: continuous-integration

on:
  pull_request:

jobs:
  fmt:
    name: Rustfmt
    runs-on: ubuntu-latest
    steps:
      - name: Checkout Code
        uses: actions/checkout@v2
      - name: Install nightly toolchain
        uses: actions-rs/toolchain@v1.0.7
        with:
          profile: minimal
          toolchain: nightly-2021-04-18
          components: rustfmt
          override: true
<<<<<<< HEAD
      - name: Run cargo fmt
=======
          default: true
      - name: Check Format
>>>>>>> a1b537c6
        uses: actions-rs/cargo@v1.0.3
        with:
          command: fmt
          args: --all -- --check

  test:
    name: Build and test
    runs-on: ubuntu-latest
    needs: fmt
    container:
      image: rust
    steps:
    - uses: actions/checkout@v2.3.4
    - uses: Swatinem/rust-cache@v1
    - name: Run tests, with all features
      run: cargo test --locked --workspace --all-features

  # TODO: as explained in the official repo (https://github.com/actions-rs/clippy), this action uses unstable GH actions features, but has the huge advantage of not requiring `GITHUB_TOKEN` and working on PRs from forked repositories ; should eventually replace `actions-rs/clippy@master` with a specific version
  clippy:
    needs: fmt
    runs-on: ubuntu-latest
    steps:
      - uses: actions/checkout@v2.3.4
      - uses: actions-rs/toolchain@v1
        with:
            toolchain: nightly
            components: clippy
            override: true
      - uses: actions-rs/clippy@master
        with:
          args: --all-features --all-targets<|MERGE_RESOLUTION|>--- conflicted
+++ resolved
@@ -17,12 +17,8 @@
           toolchain: nightly-2021-04-18
           components: rustfmt
           override: true
-<<<<<<< HEAD
-      - name: Run cargo fmt
-=======
           default: true
       - name: Check Format
->>>>>>> a1b537c6
         uses: actions-rs/cargo@v1.0.3
         with:
           command: fmt
