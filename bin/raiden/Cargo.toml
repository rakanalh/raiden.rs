--- conflicted
+++ resolved
@@ -22,12 +22,7 @@
 hyper = { version = "0.14.11", features = ["server"] }
 parking_lot = { version = "0.11.2", default-features = false }
 routerify = { version = "2.2.0", default-features = false }
-<<<<<<< HEAD
-rpassword = { version = "7.2.0", default-features = false }
-rusqlite = { version = "0.25.3", default-features = false }
-=======
 rusqlite = { version = "0.25.3", default-features = false, features = [ "trace" ] }
->>>>>>> 59f0eb23
 serde = { version = "1.0.136", default-features = false }
 serde_json = { version = "1.0.59", default-features = false }
 tracing = { version = "0.1.37", default-features = false }
