--- conflicted
+++ resolved
@@ -23,11 +23,7 @@
 ethabi = { version = "17.0.0", default-features = false }
 ethsign = { version = "0.8.0", default-features = false }
 derive_more = { version = "0.99.11", default-features = false }
-<<<<<<< HEAD
 futures = { version = "0.3.21", default-features = false }
-=======
-futures = { version = "0.3.12", default-features = false }
->>>>>>> d9b97f32
 matrix-sdk = { version = "0.4.1", default-features = false, features = ["native-tls"] }
 parking_lot = { version = "0.11.2", default-features = false }
 reqwest = { version = "0.11.4", default-features = false, features = ["json"] }
